# MCP Services

MCP (Model Context Protocol) 服务集合，为 AI 应用提供标准化数据接口。

## 服务列表

| 服务 | 状态 | 端口 | 描述 |
|------|------|------|------|
| [stock](stock) | ✅ | 8124 | 中国股市数据查询 |
| [image2text](image2text) | ✅ | - | 图像转文本处理 |
| [byted-api](byted-api) | ✅ | - | 字节跳动 API 集成 |

## 快速开始

```bash
# 启动股票服务
cd stock && ./start.sh -d

# 查看服务状态
./stop.sh -s
```

## 集成配置

**Claude Desktop** (`~/Library/Application Support/Claude/claude_desktop_config.json`):

```json
{
  "mcpServers": {
    "stock-data": {
      "command": "python",
      "args": ["/path/to/mcp/stock/stock_mcp_server.py", "--port", "8124"]
    }
  }
}
```

## 许可证

MIT License
<<<<<<< HEAD
xxx
=======
zzz
>>>>>>> 5469754e
<|MERGE_RESOLUTION|>--- conflicted
+++ resolved
@@ -37,9 +37,4 @@
 
 ## 许可证
 
-MIT License
-<<<<<<< HEAD
-xxx
-=======
-zzz
->>>>>>> 5469754e
+MIT License