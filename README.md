# MCP Services

MCP (Model Context Protocol) 服务集合，为 AI 应用提供标准化数据接口。

## 服务列表

| 服务 | 状态 | 端口 | 描述 |
|------|------|------|------|
| [stock](stock) | ✅ | 8124 | 中国股市数据查询 |
| [image2text](image2text) | ✅ | - | 图像转文本处理 |
| [byted-api](byted-api) | ✅ | - | 字节跳动 API 集成 |

## 快速开始

```bash
# 启动股票服务
cd stock && ./start.sh -d

# 查看服务状态
./stop.sh -s
```

## 集成配置

**Claude Desktop** (`~/Library/Application Support/Claude/claude_desktop_config.json`):

```json
{
  "mcpServers": {
    "stock-data": {
      "command": "python",
      "args": ["/path/to/mcp/stock/stock_mcp_server.py", "--port", "8124"]
    }
  }
}
```

## 许可证

MIT License

hhh

<<<<<<< HEAD
我简单测试一下 ga-gp 命令是否规范。kk 
=======
我简单测试一下 ga-gp 命令是否规范。 mm
>>>>>>> 3b1898c5
<|MERGE_RESOLUTION|>--- conflicted
+++ resolved
@@ -41,8 +41,4 @@
 
 hhh
 
-<<<<<<< HEAD
-我简单测试一下 ga-gp 命令是否规范。kk 
-=======
-我简单测试一下 ga-gp 命令是否规范。 mm
->>>>>>> 3b1898c5
+我简单测试一下 ga-gp 命令是否规范。